--- conflicted
+++ resolved
@@ -20,10 +20,8 @@
 import frc.robot.subsystems.drive.DriveIOCTRE;
 import frc.robot.subsystems.drive.module.ModuleIO;
 import frc.robot.subsystems.drive.module.ModuleIOCTRE;
-import frc.robot.subsystems.drive.requests.GamePieceTrackDrive;
 import frc.robot.subsystems.drive.requests.ProfiledFieldCentricFacingAngle;
 import frc.robot.subsystems.drive.requests.SwerveSetpointGen;
-
 import frc.robot.subsystems.vision.Vision;
 import frc.robot.subsystems.vision.VisionIO;
 import frc.robot.subsystems.vision.VisionIOPhotonVisionSIM;
@@ -36,7 +34,7 @@
   private final LoggedDashboardChooser<Command> autoChooser;
 
   public final Drive drivetrain;
-  
+
   // CTRE Default Drive Request
   private final SwerveRequest.FieldCentric drive =
       new SwerveRequest.FieldCentric()
@@ -156,18 +154,13 @@
                 drive
                     .withVelocityX(
                         MaxSpeed.times(
-                            joystick.getRightY())) // Drive forward with negative Y (forward)
+                            -joystick.getLeftY())) // Drive forward with negative Y (forward)
                     .withVelocityY(
-                        MaxSpeed.times(joystick.getRightX())) // Drive left with negative X (left)
+                        MaxSpeed.times(-joystick.getLeftX())) // Drive left with negative X (left)
                     .withRotationalRate(
                         Constants.MaxAngularRate.times(
                             -joystick
-<<<<<<< HEAD
-                                .getLeftX())))); // Drive counterclockwise with negative X (left)
-    // .withRotation(drivetrain.getRotation())));
-=======
                                 .getRightX())))); // Drive counterclockwise with negative X (left)
->>>>>>> f108449b
 
     joystick.a().whileTrue(drivetrain.applyRequest(() -> brake));
     joystick
@@ -178,7 +171,8 @@
                     point.withModuleDirection(
                         new Rotation2d(-joystick.getLeftY(), -joystick.getLeftX()))));
 
-    // Custom Swerve Request that use PathPlanner Setpoint Generator. You will need to tune PP_CONFIG first
+    // Custom Swerve Request that use PathPlanner Setpoint Generator. You will need to tune
+    // PP_CONFIG first
     SwerveSetpointGen setpointGen =
         new SwerveSetpointGen(
                 drivetrain.getChassisSpeeds(),
@@ -200,7 +194,8 @@
                         .withRotationalRate(Constants.MaxAngularRate.times(-joystick.getRightX()))
                         .withOperatorForwardDirection(drivetrain.getOperatorForwardDirection())));
 
-    // Custom Swerve Request that use ProfiledFieldCentricFacingAngle. Allows you to face specific direction while driving
+    // Custom Swerve Request that use ProfiledFieldCentricFacingAngle. Allows you to face specific
+    // direction while driving
     ProfiledFieldCentricFacingAngle driveFacingAngle =
         new ProfiledFieldCentricFacingAngle(
                 new TrapezoidProfile.Constraints(
@@ -208,7 +203,7 @@
                     Constants.MaxAngularRate.div(0.25).baseUnitMagnitude()))
             .withDeadband(MaxSpeed.times(0.1))
             .withDriveRequestType(DriveRequestType.OpenLoopVoltage);
-            //Set PID for ProfiledFieldCentricFacingAngle
+    // Set PID for ProfiledFieldCentricFacingAngle
     driveFacingAngle.HeadingController.setPID(7, 0, 0);
     joystick
         .y()
@@ -236,11 +231,7 @@
     joystick.start().and(joystick.x()).whileTrue(drivetrain.sysIdQuasistatic(Direction.kReverse));
 
     // reset the field-centric heading on left bumper press
-<<<<<<< HEAD
     joystick.leftBumper().onTrue(drivetrain.runOnce(drivetrain::seedFieldCentric));
-=======
-    // joystick.leftBumper().onTrue(drivetrain.runOnce(drivetrain::seedFieldCentric));
->>>>>>> f108449b
   }
 
   public Command getAutonomousCommand() {

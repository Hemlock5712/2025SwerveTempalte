package frc.robot.generated;

import static edu.wpi.first.units.Units.*;

import com.ctre.phoenix6.CANBus;
import com.ctre.phoenix6.configs.*;
import com.ctre.phoenix6.hardware.*;
import com.ctre.phoenix6.signals.*;
import com.ctre.phoenix6.swerve.*;
import com.ctre.phoenix6.swerve.SwerveModuleConstants.*;
import edu.wpi.first.math.Matrix;
import edu.wpi.first.math.numbers.N1;
import edu.wpi.first.math.numbers.N3;
import edu.wpi.first.units.measure.*;
import frc.robot.subsystems.drive.DriveIOCTRE;

// Generated by the Tuner X Swerve Project Generator
// https://v6.docs.ctr-electronics.com/en/stable/docs/tuner/tuner-swerve/index.html
public class TunerConstants {
  // Both sets of gains need to be tuned to your individual robot.

  // The steer motor uses any SwerveModule.SteerRequestType control request with the
  // output type specified by SwerveModuleConstants.SteerMotorClosedLoopOutput
  private static final Slot0Configs steerGains =
      new Slot0Configs()
          .withKP(100)
          .withKI(0)
          .withKD(0.5)
<<<<<<< HEAD
          .withKS(0.2)
          .withKV(2.33)
=======
          .withKS(0.1)
          .withKV(1.91)
>>>>>>> 8529b0b0
          .withKA(0)
          .withStaticFeedforwardSign(StaticFeedforwardSignValue.UseClosedLoopSign);
  // When using closed-loop control, the drive motor uses the control
  // output type specified by SwerveModuleConstants.DriveMotorClosedLoopOutput
  private static final Slot0Configs driveGains =
      new Slot0Configs().withKP(0.1).withKI(0).withKD(0).withKS(0.12105).withKV(0.019347);

  // The closed-loop output type to use for the steer motors;
  // This affects the PID/FF gains for the steer motors
  private static final ClosedLoopOutputType kSteerClosedLoopOutput = ClosedLoopOutputType.Voltage;
  // The closed-loop output type to use for the drive motors;
  // This affects the PID/FF gains for the drive motors
  private static final ClosedLoopOutputType kDriveClosedLoopOutput = ClosedLoopOutputType.Voltage;

  // The type of motor used for the drive motor
  private static final DriveMotorArrangement kDriveMotorType =
      DriveMotorArrangement.TalonFX_Integrated;
  // The type of motor used for the drive motor
  private static final SteerMotorArrangement kSteerMotorType =
      SteerMotorArrangement.TalonFX_Integrated;

  // The remote sensor feedback type to use for the steer motors;
  // When not Pro-licensed, FusedCANcoder/SyncCANcoder automatically fall back to RemoteCANcoder
  private static final SteerFeedbackType kSteerFeedbackType = SteerFeedbackType.FusedCANcoder;

  // The stator current at which the wheels start to slip;
  // This needs to be tuned to your individual robot
  private static final Current kSlipCurrent = Amps.of(120.0);

  // Initial configs for the drive and steer motors and the azimuth encoder; these cannot be null.
  // Some configs will be overwritten; check the `with*InitialConfigs()` API documentation.
  private static final TalonFXConfiguration driveInitialConfigs = new TalonFXConfiguration();
  private static final TalonFXConfiguration steerInitialConfigs =
      new TalonFXConfiguration()
          .withCurrentLimits(
              new CurrentLimitsConfigs()
                  // Swerve azimuth does not require much torque output, so we can set a relatively
                  // low
                  // stator current limit to help avoid brownouts without impacting performance.
                  .withStatorCurrentLimit(Amps.of(60))
                  .withStatorCurrentLimitEnable(true));
  private static final CANcoderConfiguration encoderInitialConfigs = new CANcoderConfiguration();
  // Configs for the Pigeon 2; leave this null to skip applying Pigeon 2 configs
  private static final Pigeon2Configuration pigeonConfigs = null;

  // CAN bus that the devices are located on;
  // All swerve devices must share the same CAN bus
  public static final CANBus kCANBus = new CANBus("canivore", "./logs/example.hoot");

  // Theoretical free speed (m/s) at 12 V applied output;
  // This needs to be tuned to your individual robot
<<<<<<< HEAD
  public static final LinearVelocity kSpeedAt12Volts = MetersPerSecond.of(5.41);

  // Every 1 rotation of the azimuth results in kCoupleRatio drive motor turns;
  // This may need to be tuned to your individual robot
  private static final double kCoupleRatio = 3.125;

  private static final double kDriveGearRatio = 5.902777777777778;
  private static final double kSteerGearRatio = 18.75;
=======
  public static final LinearVelocity kSpeedAt12Volts = MetersPerSecond.of(4.69);

  // Every 1 rotation of the azimuth results in kCoupleRatio drive motor turns;
  // This may need to be tuned to your individual robot
  private static final double kCoupleRatio = 3.8181818181818183;

  private static final double kDriveGearRatio = 4.8;
  private static final double kSteerGearRatio = 15.42857142857143;
>>>>>>> 8529b0b0
  private static final Distance kWheelRadius = Inches.of(2);

  private static final boolean kInvertLeftSide = false;
  private static final boolean kInvertRightSide = true;

  private static final int kPigeonId = 13;

  // These are only used for simulation
  private static final MomentOfInertia kSteerInertia = KilogramSquareMeters.of(0.01);
  private static final MomentOfInertia kDriveInertia = KilogramSquareMeters.of(0.01);
  // Simulated voltage necessary to overcome friction
  private static final Voltage kSteerFrictionVoltage = Volts.of(0.2);
  private static final Voltage kDriveFrictionVoltage = Volts.of(0.2);

  public static final SwerveDrivetrainConstants DrivetrainConstants =
      new SwerveDrivetrainConstants()
          .withCANBusName(kCANBus.getName())
          .withPigeon2Id(kPigeonId)
          .withPigeon2Configs(pigeonConfigs);

  private static final SwerveModuleConstantsFactory<
          TalonFXConfiguration, TalonFXConfiguration, CANcoderConfiguration>
      ConstantCreator =
          new SwerveModuleConstantsFactory<
                  TalonFXConfiguration, TalonFXConfiguration, CANcoderConfiguration>()
              .withDriveMotorGearRatio(kDriveGearRatio)
              .withSteerMotorGearRatio(kSteerGearRatio)
              .withCouplingGearRatio(kCoupleRatio)
              .withWheelRadius(kWheelRadius)
              .withSteerMotorGains(steerGains)
              .withDriveMotorGains(driveGains)
              .withSteerMotorClosedLoopOutput(kSteerClosedLoopOutput)
              .withDriveMotorClosedLoopOutput(kDriveClosedLoopOutput)
              .withSlipCurrent(kSlipCurrent)
              .withSpeedAt12Volts(kSpeedAt12Volts)
              .withDriveMotorType(kDriveMotorType)
              .withSteerMotorType(kSteerMotorType)
              .withFeedbackSource(kSteerFeedbackType)
              .withDriveMotorInitialConfigs(driveInitialConfigs)
              .withSteerMotorInitialConfigs(steerInitialConfigs)
              .withEncoderInitialConfigs(encoderInitialConfigs)
              .withSteerInertia(kSteerInertia)
              .withDriveInertia(kDriveInertia)
              .withSteerFrictionVoltage(kSteerFrictionVoltage)
              .withDriveFrictionVoltage(kDriveFrictionVoltage);

  // Front Left
  private static final int kFrontLeftDriveMotorId = 2;
  private static final int kFrontLeftSteerMotorId = 1;
  private static final int kFrontLeftEncoderId = 3;
  private static final Angle kFrontLeftEncoderOffset = Rotations.of(0.322998046875);
  private static final boolean kFrontLeftSteerMotorInverted = true;
  private static final boolean kFrontLeftEncoderInverted = false;

  private static final Distance kFrontLeftXPos = Inches.of(7.375);
  private static final Distance kFrontLeftYPos = Inches.of(7.375);

  // Front Right
  private static final int kFrontRightDriveMotorId = 5;
  private static final int kFrontRightSteerMotorId = 4;
  private static final int kFrontRightEncoderId = 6;
  private static final Angle kFrontRightEncoderOffset = Rotations.of(0.49072265625);
  private static final boolean kFrontRightSteerMotorInverted = true;
  private static final boolean kFrontRightEncoderInverted = false;

  private static final Distance kFrontRightXPos = Inches.of(7.375);
  private static final Distance kFrontRightYPos = Inches.of(-7.375);

  // Back Left
  private static final int kBackLeftDriveMotorId = 11;
  private static final int kBackLeftSteerMotorId = 10;
  private static final int kBackLeftEncoderId = 12;
  private static final Angle kBackLeftEncoderOffset = Rotations.of(-0.143798828125);
  private static final boolean kBackLeftSteerMotorInverted = true;
  private static final boolean kBackLeftEncoderInverted = false;

  private static final Distance kBackLeftXPos = Inches.of(-7.375);
  private static final Distance kBackLeftYPos = Inches.of(7.375);

  // Back Right
  private static final int kBackRightDriveMotorId = 8;
  private static final int kBackRightSteerMotorId = 7;
  private static final int kBackRightEncoderId = 9;
  private static final Angle kBackRightEncoderOffset = Rotations.of(0.236328125);
  private static final boolean kBackRightSteerMotorInverted = true;
  private static final boolean kBackRightEncoderInverted = false;

  private static final Distance kBackRightXPos = Inches.of(-7.375);
  private static final Distance kBackRightYPos = Inches.of(-7.375);

  public static final SwerveModuleConstants<
          TalonFXConfiguration, TalonFXConfiguration, CANcoderConfiguration>
      FrontLeft =
          ConstantCreator.createModuleConstants(
              kFrontLeftSteerMotorId,
              kFrontLeftDriveMotorId,
              kFrontLeftEncoderId,
              kFrontLeftEncoderOffset,
              kFrontLeftXPos,
              kFrontLeftYPos,
              kInvertLeftSide,
              kFrontLeftSteerMotorInverted,
              kFrontLeftEncoderInverted);
  public static final SwerveModuleConstants<
          TalonFXConfiguration, TalonFXConfiguration, CANcoderConfiguration>
      FrontRight =
          ConstantCreator.createModuleConstants(
              kFrontRightSteerMotorId,
              kFrontRightDriveMotorId,
              kFrontRightEncoderId,
              kFrontRightEncoderOffset,
              kFrontRightXPos,
              kFrontRightYPos,
              kInvertRightSide,
              kFrontRightSteerMotorInverted,
              kFrontRightEncoderInverted);
  public static final SwerveModuleConstants<
          TalonFXConfiguration, TalonFXConfiguration, CANcoderConfiguration>
      BackLeft =
          ConstantCreator.createModuleConstants(
              kBackLeftSteerMotorId,
              kBackLeftDriveMotorId,
              kBackLeftEncoderId,
              kBackLeftEncoderOffset,
              kBackLeftXPos,
              kBackLeftYPos,
              kInvertLeftSide,
              kBackLeftSteerMotorInverted,
              kBackLeftEncoderInverted);
  public static final SwerveModuleConstants<
          TalonFXConfiguration, TalonFXConfiguration, CANcoderConfiguration>
      BackRight =
          ConstantCreator.createModuleConstants(
              kBackRightSteerMotorId,
              kBackRightDriveMotorId,
              kBackRightEncoderId,
              kBackRightEncoderOffset,
              kBackRightXPos,
              kBackRightYPos,
              kInvertRightSide,
              kBackRightSteerMotorInverted,
              kBackRightEncoderInverted);

  /**
   * Creates a CommandSwerveDrivetrain instance. This should only be called once in your robot
   * program,.
   */
  public static DriveIOCTRE createDrivetrain() {
    return new TunerSwerveDrivetrain(
        DrivetrainConstants, FrontLeft, FrontRight, BackLeft, BackRight);
  }

  /** Swerve Drive class utilizing CTR Electronics' Phoenix 6 API with the selected device types. */
  public static class TunerSwerveDrivetrain extends DriveIOCTRE {
    /**
     * Constructs a CTRE SwerveDrivetrain using the specified constants.
     *
     * <p>This constructs the underlying hardware devices, so users should not construct the devices
     * themselves. If they need the devices, they can access them through getters in the classes.
     *
     * @param drivetrainConstants Drivetrain-wide constants for the swerve drive
     * @param modules Constants for each specific module
     */
    public TunerSwerveDrivetrain(
        SwerveDrivetrainConstants drivetrainConstants, SwerveModuleConstants<?, ?, ?>... modules) {
      super(TalonFX::new, TalonFX::new, CANcoder::new, drivetrainConstants, modules);
    }

    /**
     * Constructs a CTRE SwerveDrivetrain using the specified constants.
     *
     * <p>This constructs the underlying hardware devices, so users should not construct the devices
     * themselves. If they need the devices, they can access them through getters in the classes.
     *
     * @param drivetrainConstants Drivetrain-wide constants for the swerve drive
     * @param odometryUpdateFrequency The frequency to run the odometry loop. If unspecified or set
     *     to 0 Hz, this is 250 Hz on CAN FD, and 100 Hz on CAN 2.0.
     * @param modules Constants for each specific module
     */
    public TunerSwerveDrivetrain(
        SwerveDrivetrainConstants drivetrainConstants,
        double odometryUpdateFrequency,
        SwerveModuleConstants<?, ?, ?>... modules) {
      super(
          TalonFX::new,
          TalonFX::new,
          CANcoder::new,
          drivetrainConstants,
          odometryUpdateFrequency,
          modules);
    }

    /**
     * Constructs a CTRE SwerveDrivetrain using the specified constants.
     *
     * <p>This constructs the underlying hardware devices, so users should not construct the devices
     * themselves. If they need the devices, they can access them through getters in the classes.
     *
     * @param drivetrainConstants Drivetrain-wide constants for the swerve drive
     * @param odometryUpdateFrequency The frequency to run the odometry loop. If unspecified or set
     *     to 0 Hz, this is 250 Hz on CAN FD, and 100 Hz on CAN 2.0.
     * @param odometryStandardDeviation The standard deviation for odometry calculation in the form
     *     [x, y, theta]ᵀ, with units in meters and radians
     * @param visionStandardDeviation The standard deviation for vision calculation in the form [x,
     *     y, theta]ᵀ, with units in meters and radians
     * @param modules Constants for each specific module
     */
    public TunerSwerveDrivetrain(
        SwerveDrivetrainConstants drivetrainConstants,
        double odometryUpdateFrequency,
        Matrix<N3, N1> odometryStandardDeviation,
        Matrix<N3, N1> visionStandardDeviation,
        SwerveModuleConstants<?, ?, ?>... modules) {
      super(
          TalonFX::new,
          TalonFX::new,
          CANcoder::new,
          drivetrainConstants,
          odometryUpdateFrequency,
          odometryStandardDeviation,
          visionStandardDeviation,
          modules);
    }
  }
}<|MERGE_RESOLUTION|>--- conflicted
+++ resolved
@@ -26,13 +26,8 @@
           .withKP(100)
           .withKI(0)
           .withKD(0.5)
-<<<<<<< HEAD
           .withKS(0.2)
           .withKV(2.33)
-=======
-          .withKS(0.1)
-          .withKV(1.91)
->>>>>>> 8529b0b0
           .withKA(0)
           .withStaticFeedforwardSign(StaticFeedforwardSignValue.UseClosedLoopSign);
   // When using closed-loop control, the drive motor uses the control
@@ -84,7 +79,6 @@
 
   // Theoretical free speed (m/s) at 12 V applied output;
   // This needs to be tuned to your individual robot
-<<<<<<< HEAD
   public static final LinearVelocity kSpeedAt12Volts = MetersPerSecond.of(5.41);
 
   // Every 1 rotation of the azimuth results in kCoupleRatio drive motor turns;
@@ -93,16 +87,6 @@
 
   private static final double kDriveGearRatio = 5.902777777777778;
   private static final double kSteerGearRatio = 18.75;
-=======
-  public static final LinearVelocity kSpeedAt12Volts = MetersPerSecond.of(4.69);
-
-  // Every 1 rotation of the azimuth results in kCoupleRatio drive motor turns;
-  // This may need to be tuned to your individual robot
-  private static final double kCoupleRatio = 3.8181818181818183;
-
-  private static final double kDriveGearRatio = 4.8;
-  private static final double kSteerGearRatio = 15.42857142857143;
->>>>>>> 8529b0b0
   private static final Distance kWheelRadius = Inches.of(2);
 
   private static final boolean kInvertLeftSide = false;

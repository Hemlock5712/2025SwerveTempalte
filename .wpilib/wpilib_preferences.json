--- conflicted
+++ resolved
@@ -1,11 +1,6 @@
 {
   "enableCppIntellisense": false,
   "currentLanguage": "java",
-<<<<<<< HEAD
-  "projectYear": "2025beta",
+  "projectYear": "2025",
   "teamNumber": 4230
-=======
-  "projectYear": "2025",
-  "teamNumber": 5712
->>>>>>> 8529b0b0
 }